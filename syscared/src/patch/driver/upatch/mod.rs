--- conflicted
+++ resolved
@@ -56,12 +56,7 @@
 impl UserPatchDriver {
     pub fn new() -> Result<Self> {
         let elf_patch_map = Arc::new(Mutex::new(IndexMap::new()));
-<<<<<<< HEAD
-        let patch_monitor =
-            UserPatchMonitor::new(elf_patch_map.clone(), Self::patch_new_process)?;
-=======
         let patch_monitor = UserPatchMonitor::new(elf_patch_map.clone(), Self::patch_new_process)?;
->>>>>>> 91b63792
 
         let instance = Self {
             patch_target_map: IndexMap::new(),
@@ -200,15 +195,10 @@
                 );
             }
             for pid in &need_active {
-<<<<<<< HEAD
-                if let Err(e) = sys::active_patch(uuid, *pid, target_elf, patch_file) {
-                    error!("{:?}", e);
-=======
                 if let Err(e) = sys::active_patch(uuid, *pid, target_elf, patch_file)
                     .with_context(|| format!("Failed to patch process, pid={}", pid))
                 {
                     error!("{}", e);
->>>>>>> 91b63792
                     continue;
                 }
                 patch_record.processes.insert(*pid);
@@ -273,11 +263,7 @@
         );
 
         debug!(
-<<<<<<< HEAD
-            "Upatch: Applying patch '{}', patch_file: {}",
-=======
             "Upatch: Applying patch '{}' ({})",
->>>>>>> 91b63792
             patch_uuid,
             patch.patch_file.display()
         );
@@ -296,11 +282,7 @@
         );
 
         debug!(
-<<<<<<< HEAD
-            "Upatch: Removing patch '{}', patch_file: {}",
-=======
             "Upatch: Removing patch '{}' ({})",
->>>>>>> 91b63792
             patch_uuid,
             patch.patch_file.display()
         );
@@ -320,7 +302,6 @@
         let target_elf = patch.target_elf.as_path();
         let patch_file = patch.patch_file.as_path();
         let process_list = process::find_target_process(target_elf)?;
-<<<<<<< HEAD
 
         let mut patch_map = self.elf_patch_map.lock();
         let patch_record = patch_map.entry(target_elf.to_path_buf()).or_default();
@@ -346,9 +327,8 @@
             );
         }
         for pid in need_active {
-            if let Err(e) = sys::active_patch(&uuid, pid, target_elf, patch_file) {
-                error!("{:?}", e);
-            }
+            sys::active_patch(&uuid, pid, target_elf, patch_file)
+                .with_context(|| format!("Failed to patch process, pid={}", pid))?;
             patch_record.processes.insert(pid);
         }
 
@@ -367,53 +347,6 @@
 
         drop(patch_map);
 
-=======
-
-        let mut patch_map = self.elf_patch_map.lock();
-        let patch_record = patch_map.entry(target_elf.to_path_buf()).or_default();
-
-        let need_active = process_list
-            .difference(&patch_record.processes)
-            .copied()
-            .collect::<Vec<_>>();
-        let need_remove = patch_record
-            .processes
-            .difference(&process_list)
-            .copied()
-            .collect::<Vec<_>>();
-        let mut need_start_watch = false;
-
-        // Active patch
-        if !need_active.is_empty() {
-            debug!(
-                "Upatch: Activating patch '{}' ({}) to process {:?}",
-                uuid,
-                target_elf.display(),
-                need_active,
-            );
-        }
-        for pid in need_active {
-            sys::active_patch(&uuid, pid, target_elf, patch_file)
-                .with_context(|| format!("Failed to patch process, pid={}", pid))?;
-            patch_record.processes.insert(pid);
-        }
-
-        // Remove process no longer exists
-        for pid in need_remove {
-            patch_record.processes.remove(&pid);
-        }
-
-        // If elf is not patched before, start watching it & add a new entry
-        if !patch_record.patch_map.contains_key(&uuid) {
-            patch_record
-                .patch_map
-                .insert(uuid, patch_file.to_path_buf());
-            need_start_watch = true;
-        }
-
-        drop(patch_map);
-
->>>>>>> 91b63792
         if need_start_watch {
             self.patch_monitor.watch_file(target_elf)?;
         }
@@ -461,12 +394,8 @@
             );
         }
         for pid in need_deactive {
-<<<<<<< HEAD
-            sys::deactive_patch(&uuid, pid, target_elf, patch_file)?;
-=======
             sys::deactive_patch(&uuid, pid, target_elf, patch_file)
                 .with_context(|| format!("Failed to unpatch process, pid={}", pid))?;
->>>>>>> 91b63792
             patch_record.processes.remove(&pid); // remove process from record
         }
 
