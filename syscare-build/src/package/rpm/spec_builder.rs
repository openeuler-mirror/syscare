// SPDX-License-Identifier: Mulan PSL v2
/*
 * Copyright (c) 2024 Huawei Technologies Co., Ltd.
 * syscare-build is licensed under Mulan PSL v2.
 * You can use this software according to the terms and conditions of the Mulan PSL v2.
 * You may obtain a copy of Mulan PSL v2 at:
 *         http://license.coscl.org.cn/MulanPSL2
 *
 * THIS SOFTWARE IS PROVIDED ON AN "AS IS" BASIS, WITHOUT WARRANTIES OF ANY KIND,
 * EITHER EXPRESS OR IMPLIED, INCLUDING BUT NOT LIMITED TO NON-INFRINGEMENT,
 * MERCHANTABILITY OR FIT FOR A PARTICULAR PURPOSE.
 * See the Mulan PSL v2 for more details.
 */

use std::io::{BufWriter, Write};
use std::path::{Path, PathBuf};

use anyhow::{Context, Result};
use chrono::Local;

use syscare_abi::PatchInfo;
use syscare_common::fs;

use crate::package::spec_builder::PackageSpecBuilder;

use super::{
    spec_file::RpmSpecFile,
    tags::{RpmChangeLog, RpmDefAttr, RpmDefine, RpmPath},
    SPEC_FILE_EXT, SPEC_TAG_VALUE_NONE,
};

pub struct RpmSpecBuilder;

const PKG_DEFINE_PATCH_UUID: &str = "patch_uuid";
const PKG_DEFINE_PATCH_NAME: &str = "patch_name";
const PKG_DEFINE_PATCH_ROOT: &str = "patch_root";

const PKG_GROUP: &str = "Patch";
const PKG_REQUIRE: &str = "syscare";
const PKG_AUTHOR: &str = "syscare";
const PKG_CHANGE_LOG: &str = "Automatic generated patch";

const PKG_INSTALL_DIR: &str = "/usr/lib/syscare/patches";
const PKG_USER_NAME: &str = "root";
const PKG_GROUP_NAME: &str = "root";
const PKG_FILE_MODE: u32 = 0o640;
const PKG_DIR_MODE: u32 = 0o750;

const PKG_SCRIPT_PREP: &str = r#"cp -a "%{_sourcedir}"/* "%{_builddir}""#;
const PKG_SCRIPT_INSTALL: &str = r#"install -d "%{buildroot}%{patch_root}"
for file in $(ls -A "%{_builddir}"); do
    install "%{_builddir}/$file" "%{buildroot}%{patch_root}"
done"#;
const PKG_SCRIPT_PREUN: &str = r#"for uuid in %{patch_uuid}; do
    syscare remove $uuid >&2
    if [ $? -ne 0 ]; then
        exit 1
    fi
done"#;

impl RpmSpecBuilder {
    fn parse_patch_uuid(patch_info: &PatchInfo) -> String {
        let mut result = String::new();
        for entity in &patch_info.entities {
            result.push_str(&entity.uuid.to_string());
            result.push(' ');
        }
        result = result.trim().to_string();

        result
    }

    fn parse_requires(patch_info: &PatchInfo) -> String {
        match patch_info.target.epoch.as_str() {
            SPEC_TAG_VALUE_NONE => {
                format!(
                    "{} = {}-{}",
                    patch_info.target.name, patch_info.target.version, patch_info.target.release
                )
            }
            _ => {
                format!(
                    "{} = {}:{}-{}",
                    patch_info.target.name,
                    patch_info.target.epoch,
                    patch_info.target.version,
                    patch_info.target.release
                )
            }
        }
    }

    fn parse_summary(patch_info: &PatchInfo) -> String {
        format!(
            "Syscare patch {} for {}",
            patch_info.name,
            patch_info.target.short_name()
        )
    }

    fn create_pkg_spec<I, P>(
        patch_info: &PatchInfo,
        patch_requires: &[String],
        pkg_file_list: I,
    ) -> RpmSpecFile
    where
        I: IntoIterator<Item = P>,
        P: AsRef<Path>,
    {
        let pkg_name = format!(
            "patch-{}-{}",
            patch_info.target.short_name(),
            patch_info.name
        );
        let pkg_version = format!("{}-{}", patch_info.version, patch_info.release);
<<<<<<< HEAD
        let pkg_root = Path::new(PKG_INSTALL_DIR).join(patch_info.uuid.to_string());
=======
        let pkg_root = Path::new(PKG_INSTALL_DIR).join(&patch_info.uuid.to_string());
>>>>>>> 8deffbf2

        let mut spec = RpmSpecFile::new(
            pkg_name,
            patch_info.version.clone(),
            patch_info.release.to_string(),
            patch_info.target.license.clone(),
            Self::parse_summary(patch_info),
            patch_info.description.clone(),
        );
        spec.defines.insert(RpmDefine {
            name: PKG_DEFINE_PATCH_UUID.to_owned(),
            value: Self::parse_patch_uuid(patch_info),
        });
        spec.defines.insert(RpmDefine {
            name: PKG_DEFINE_PATCH_NAME.to_owned(),
            value: format!("{}/{}", patch_info.target.short_name(), patch_info.name),
        });
        spec.defines.insert(RpmDefine {
            name: PKG_DEFINE_PATCH_ROOT.to_owned(),
            value: pkg_root.to_string_lossy().to_string(),
        });
        spec.group = Some(PKG_GROUP.to_owned());
        spec.requires.insert(Self::parse_requires(patch_info));
        spec.requires.insert(PKG_REQUIRE.to_string());
        for require in patch_requires {
            spec.requires.insert(require.to_string());
        }
        spec.prep = PKG_SCRIPT_PREP.to_owned();
        spec.install = PKG_SCRIPT_INSTALL.to_owned();
        spec.preun = Some(PKG_SCRIPT_PREUN.to_owned());
        spec.defattr = Some(RpmDefAttr {
            file_mode: PKG_FILE_MODE,
            user: PKG_USER_NAME.to_owned(),
            group: PKG_GROUP_NAME.to_owned(),
            dir_mode: PKG_DIR_MODE,
        });
        spec.change_log = Some(RpmChangeLog {
            date: Local::now(),
            author: PKG_AUTHOR.to_owned(),
            version: pkg_version,
            records: vec![PKG_CHANGE_LOG.to_owned()],
        });
        spec.files.insert(RpmPath::Directory(pkg_root.clone()));
        for pkg_file in pkg_file_list {
            let orig_file_path = pkg_file.as_ref();
            let new_file_path = pkg_root.join(fs::file_name(orig_file_path));

            if orig_file_path.is_dir() {
                spec.files.insert(RpmPath::Directory(new_file_path));
                continue;
            }
            if orig_file_path.is_file() {
                spec.files.insert(RpmPath::File(new_file_path));
                continue;
            }
        }

        spec
    }
}

impl PackageSpecBuilder for RpmSpecBuilder {
    fn build(
        &self,
        patch_info: &PatchInfo,
        patch_requires: &[String],
        source_dir: &Path,
        output_dir: &Path,
    ) -> Result<PathBuf> {
        let pkg_spec_file = Self::create_pkg_spec(
            patch_info,
            patch_requires,
            fs::list_files(source_dir, fs::TraverseOptions { recursive: true })
                .context("Failed to list packge files")?,
        );
        let spec_file_path = output_dir.join(format!("{}.{}", pkg_spec_file.name, SPEC_FILE_EXT));

        let mut writer =
            BufWriter::new(fs::create_file(&spec_file_path).context("Failed to create spec file")?);
        write!(writer, "{}", pkg_spec_file).context("Failed to write spec file")?;
        writer.flush()?;

        Ok(spec_file_path)
    }
}<|MERGE_RESOLUTION|>--- conflicted
+++ resolved
@@ -113,11 +113,7 @@
             patch_info.name
         );
         let pkg_version = format!("{}-{}", patch_info.version, patch_info.release);
-<<<<<<< HEAD
-        let pkg_root = Path::new(PKG_INSTALL_DIR).join(patch_info.uuid.to_string());
-=======
         let pkg_root = Path::new(PKG_INSTALL_DIR).join(&patch_info.uuid.to_string());
->>>>>>> 8deffbf2
 
         let mut spec = RpmSpecFile::new(
             pkg_name,
